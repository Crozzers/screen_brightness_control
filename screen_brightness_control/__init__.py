import platform,time,threading,subprocess,os
if platform.system()=='Windows':
    import wmi, pythoncom
 
class ScreenBrightnessError(Exception):
    '''raised when the brightness cannot be set/retrieved'''
    def __init__(self, message="Cannot set/retrieve brightness level"):
        self.message=message
        super().__init__(self.message)

def set_brightness(brightness_level,force=False,verbose_error=False,**kwargs):
    '''
    brightness_level - a value 0 to 100. This is a percentage or a string as '+5' or '-5'
    force (linux only) - if you set the brightness to 0 on linux it will actually apply that value (which turns the screen off)
    verbose_error - boolean value controls the amount of detail error messages will contain
    kwargs - to absorb older, now removed kwargs without creating errors
    '''
    if type(brightness_level)==str and any(n in brightness_level for n in ('+','-')):
        current_brightness=get_brightness()
        brightness_level=current_brightness+int(float(brightness_level))
    elif type(brightness_level) in (str,float):
        brightness_level=int(float(str(brightness_level)))

    #this variable is used later to control the level of detail that errors produce
    error=False

    if platform.system()=='Windows':
        #WMI calls don't work in new threads so we have to run this check
        if threading.current_thread() != threading.main_thread():
            pythoncom.CoInitialize()
        try:
            brightness_method = wmi.WMI(namespace='wmi').WmiMonitorBrightnessMethods()
        except Exception as e:
            msg='Cannot set screen brightness: monitor does not support it' if not verbose_error else f'Cannot set screen brightness - {type(e)}:\n{e}'
            if verbose_error:raise ScreenBrightnessError(msg)
            else:error=True
        else:
            try:
                for method in brightness_method:
                    method.WmiSetBrightness(brightness_level,0)
                return get_brightness()
            except Exception as e:
                msg='Cannot set screen brightness: {e}' if not verbose_error else f'Cannot set screen brightness - {type(e)}:\n{e}'
                if verbose_error:raise ScreenBrightnessError(msg)
                else:error=True
        #this is where errors are raised if verbose_error==False. Means that only this error will be printed
        if error:
            raise ScreenBrightnessError(msg)

    elif platform.system()=='Linux':
        error=[]
        if not force:
            brightness_level=str(max(1,int(brightness_level)))
            
        #this is because many different versions of linux have many different ways to adjust the backlight
        for command in ["light -S {}","xbacklight -set {}"]:
            command=command.format(brightness_level)
            try:
                subprocess.call(command.split(" "))
                return get_brightness()
            except FileNotFoundError:
                error.append(['FileNotFoundError', command])
       
        #if the function has not returned by now then all has failed
        msg='Cannot set screen brightness: light and xbacklight not found'
        if verbose_error:
            msg='Cannot set screen brightness:\n'
            for err in error:
                msg+=f'   {err[0]}: {err[1]}\n'
        raise ScreenBrightnessError(msg)
    else:
        #MAC is unsupported as I don't have one to test code on
        raise ScreenBrightnessError('MAC is unsupported')

def fade_brightness(finish, start=None, interval=0.01, increment=1, blocking=True, verbose_error=False):
    '''
    A function to somewhat gently fade the screen brightness from start_value to finish_value
    finish - the brighness level we end on
    start - where the brightness should fade from
    interval - the time delay between each step in brightness
    increment - the amount to change the brightness by per loop
    blocking - whether this should occur in the main thread (True) or a new daemonic thread (False)
    verbose_error - controls the level of detail in any error messages
    '''
    def fade(verbose=False):
        for i in range(min(start,finish),max(start,finish),increment):
            val=i
            if start>finish:
                val = start - (val-finish)
<<<<<<< HEAD
            set_brightness(val)
=======
            set_brightness(val, verbose_error=verbose)
>>>>>>> ec9f81ac
            time.sleep(interval)

        if get_brightness()!=finish:
            set_brightness(finish)
        return get_brightness()

    current = get_brightness()

    #convert strings like '+5' to an actual brightness value
    if type(finish)==str:
        if "+" in finish or "-" in finish:
            finish=current+int(float(finish))
    if type(start)==str:
        if "+" in start or "-" in start:
            start=current+int(float(start))

    start = current if start==None else start
    #make sure both values are within the correct range
    finish = min(max(int(finish),0),100)
    start = min(max(int(start),0),100)

    if finish==start:
        return

    if not blocking:
        t1 = threading.Thread(target=fade, kwargs={'verbose':verbose_error}, daemon=True)
        t1.start()
        return t1
    else:
         return fade(verbose=verbose_error)
         
def get_brightness(max_value=False, verbose_error=False,**kwargs):
    '''
    max_value - deprecated kwarg. Always returns 100
    verbose_error - boolean value that controls the level of detail in the error messages
    kwargs - to absorb older, now removed kwargs without creating errors
    '''
    #value used later on to determine error detail level
    error=False

    if max_value:
        return 100

    if platform.system()=='Windows':
        #WMI calls don't work in new threads so we have to run this check
        if threading.current_thread() != threading.main_thread():
            pythoncom.CoInitialize()
        try:
            brightness_method = wmi.WMI(namespace='wmi').WmiMonitorBrightness()
            #do this down here to ensure screen brightness can actually be retrieved (in theory)
            if max_value:return 100
        except Exception as e:
            msg='Cannot retrieve screen brightness: monitor does not support it' if not verbose_error else f'Cannot retrieve screen brightness methods - {type(e)}:\n{e}'
            if verbose_error:raise ScreenBrightnessError(msg)
            else:error=True
        else:
            try:
                values = [i.CurrentBrightness for i in brightness_method]
                values = values[0] if len(values)==1 else values
                return values
            except Exception as e:
                msg=f'Cannot retrieve screen brightness: {e}' if not verbose_error else f'Cannot retrieve screen brightness - {type(e)}:\n{e}'
                if verbose_error:raise ScreenBrightnessError(msg)
                else:error=True
        #this is where errors are raised if verbose_error==False. Means that only this error will be printed
        if error:
            raise ScreenBrightnessError(msg)

    elif platform.system()=='Linux':
        error=[]
        for command in [f"light -G","xbacklight -get"]:
            try:
                res=subprocess.run(command.split(' '),stdout=subprocess.PIPE).stdout.decode()
                return int(round(float(str(res)),0))
            except FileNotFoundError:
                error.append(['FileNotFoundError',command])

        #if function has not returned yet try reading the brightness file
        backlight_dir='/sys/class/backlight/'
        if os.path.isdir(backlight_dir) and os.listdir(backlight_dir)!=[]:
            #if the backlight dir exists and is not empty
            folders=[folder for folder in os.listdir(backlight_dir) if os.path.isdir(os.path.join(backlight_dir,folder))]
            for folder in folders:
                try:
                    #try to read the brightness value in the file
                    with open(os.path.join(backlight_dir,folder,'brightness'),'r') as f:
                        brightness_value=int(float(str(f.read().rstrip('\n'))))

                    try:
                        #try open the max_brightness file to calculate the value to set the brightness file to
                        with open(os.path.join(backlight_dir,folder,'max_brightness'),'r') as f:
                            max_brightness=int(float(str(f.read().rstrip('\n'))))
                    except:
                        #if the file does not exist we cannot calculate the brightness
                        return False
                    brightness_value=int(round((brightness_value/max_brightness)*100,0))
                    return brightness_value
                except PermissionError as p:
                    error.append(['PermissionError',p])
        #if the function has not returned by now it failed
        msg=f'Cannot retrieve screen brightness: light and xbacklight not found and/or cannot read {backlight_dir}'
        if verbose_error:
            msg='Cannot retrieve screen brightness:\n'
            for err in error:
                msg+=f'    {err[0]}: {err[1]}\n'
        raise ScreenBrightnessError(msg)
    elif platform.system()=='Darwin':
        raise ScreenBrightnessError('MAC is unsupported')
    
<<<<<<< HEAD
__version__='0.2.2'
=======
__version__='0.3.0'
>>>>>>> ec9f81ac
__author__='Crozzers'<|MERGE_RESOLUTION|>--- conflicted
+++ resolved
@@ -87,11 +87,7 @@
             val=i
             if start>finish:
                 val = start - (val-finish)
-<<<<<<< HEAD
-            set_brightness(val)
-=======
             set_brightness(val, verbose_error=verbose)
->>>>>>> ec9f81ac
             time.sleep(interval)
 
         if get_brightness()!=finish:
@@ -201,9 +197,5 @@
     elif platform.system()=='Darwin':
         raise ScreenBrightnessError('MAC is unsupported')
     
-<<<<<<< HEAD
-__version__='0.2.2'
-=======
 __version__='0.3.0'
->>>>>>> ec9f81ac
 __author__='Crozzers'